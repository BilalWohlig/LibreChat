{
  "name": "LibreChat",
  "version": "v0.7.8",
  "description": "",
  "workspaces": [
    "api",
    "client",
    "packages/*"
  ],
  "scripts": {
    "update": "node config/update.js",
    "add-balance": "node config/add-balance.js",
    "set-balance": "node config/set-balance.js",
    "list-balances": "node config/list-balances.js",
    "user-stats": "node config/user-stats.js",
    "rebuild:package-lock": "node config/packages",
    "reinstall": "node config/update.js -l -g",
    "b:reinstall": "bun config/update.js -b -l -g",
    "reinstall:docker": "node config/update.js -d -g",
    "update:local": "node config/update.js -l",
    "update:docker": "node config/update.js -d",
    "update:single": "node config/update.js -s",
    "update:sudo": "node config/update.js --sudo",
    "update:deployed": "node config/deployed-update.js",
    "rebase:deployed": "node config/deployed-update.js --rebase",
    "start:deployed": "docker compose -f ./deploy-compose.yml up -d || docker-compose -f ./deploy-compose.yml up -d",
    "stop:deployed": "docker compose -f ./deploy-compose.yml down || docker-compose -f ./deploy-compose.yml down",
    "upgrade": "node config/upgrade.js",
    "create-user": "node config/create-user.js",
    "invite-user": "node config/invite-user.js",
    "list-users": "node config/list-users.js",
    "reset-password": "node config/reset-password.js",
    "ban-user": "node config/ban-user.js",
    "delete-user": "node config/delete-user.js",
    "update-banner": "node config/update-banner.js",
    "delete-banner": "node config/delete-banner.js",
    "backend": "cross-env NODE_ENV=production node api/server/index.js",
    "backend:dev": "cross-env NODE_ENV=development npx nodemon api/server/index.js",
    "backend:stop": "node config/stop-backend.js",
    "build:data-provider": "cd packages/data-provider && npm run build",
    "build:api": "cd packages/api && npm run build",
    "build:data-schemas": "cd packages/data-schemas && npm run build",
    "frontend": "npm run build:data-provider && npm run build:data-schemas && npm run build:api && cd client && npm run build",
    "frontend:ci": "npm run build:data-provider && cd client && npm run build:ci",
    "frontend:dev": "cd client && npm run dev",
    "e2e": "playwright test --config=e2e/playwright.config.local.ts",
    "e2e:headed": "playwright test --config=e2e/playwright.config.local.ts --headed",
    "e2e:a11y": "playwright test --config=e2e/playwright.config.a11y.ts --headed",
    "e2e:ci": "playwright test --config=e2e/playwright.config.ts",
    "e2e:debug": "cross-env PWDEBUG=1 playwright test --config=e2e/playwright.config.local.ts",
    "e2e:codegen": "npx playwright codegen --load-storage=e2e/storageState.json http://localhost:3080/c/new",
    "e2e:login": "npx playwright codegen --save-storage=e2e/auth.json http://localhost:3080/login",
    "e2e:github": "act -W .github/workflows/playwright.yml --secret-file my.secrets",
    "test:client": "cd client && npm run test:ci",
    "test:api": "cd api && npm run test:ci",
    "e2e:update": "playwright test --config=e2e/playwright.config.js --update-snapshots",
    "e2e:report": "npx playwright show-report e2e/playwright-report",
    "lint:fix": "eslint --fix \"{,!(node_modules|venv)/**/}*.{js,jsx,ts,tsx}\"",
    "lint": "eslint \"{,!(node_modules|venv)/**/}*.{js,jsx,ts,tsx}\"",
    "format": "npx prettier --write \"{,!(node_modules|venv)/**/}*.{js,jsx,ts,tsx}\"",
    "b:api": "NODE_ENV=production bun run api/server/index.js",
    "b:api-inspect": "NODE_ENV=production bun --inspect run api/server/index.js",
    "b:api:dev": "NODE_ENV=production bun run --watch api/server/index.js",
    "b:data": "cd packages/data-provider && bun run b:build",
    "b:mcp": "cd packages/api && bun run b:build",
    "b:data-schemas": "cd packages/data-schemas && bun run b:build",
    "b:build:api": "cd packages/api && bun run b:build",
    "b:client": "bun --bun run b:data && bun --bun run b:mcp && bun --bun run b:data-schemas && cd client && bun --bun run b:build",
    "b:client:dev": "cd client && bun run b:dev",
    "b:test:client": "cd client && bun run b:test",
    "b:test:api": "cd api && bun run b:test",
    "b:balance": "bun config/add-balance.js",
    "b:list-balances": "bun config/list-balances.js",
    "reset-terms": "node config/reset-terms.js"
  },
  "repository": {
    "type": "git",
    "url": "git+https://github.com/danny-avila/LibreChat.git"
  },
  "author": "",
  "license": "ISC",
  "bugs": {
    "url": "https://github.com/danny-avila/LibreChat/issues"
  },
  "homepage": "https://librechat.ai/",
  "devDependencies": {
    "@axe-core/playwright": "^4.10.1",
    "@eslint/compat": "^1.2.6",
    "@eslint/eslintrc": "^3.2.0",
    "@eslint/js": "^9.20.0",
    "@microsoft/eslint-formatter-sarif": "^3.1.0",
    "@playwright/test": "^1.50.1",
    "@types/react-virtualized": "^9.22.0",
    "cross-env": "^7.0.3",
    "elliptic": "^6.6.1",
    "eslint": "^9.20.1",
    "eslint-config-prettier": "^10.0.1",
    "eslint-import-resolver-typescript": "^3.7.0",
    "eslint-plugin-i18next": "^6.1.1",
    "eslint-plugin-import": "^2.31.0",
    "eslint-plugin-jest": "^28.11.0",
    "eslint-plugin-jsx-a11y": "^6.10.2",
    "eslint-plugin-perfectionist": "^4.8.0",
    "eslint-plugin-prettier": "^5.2.3",
    "eslint-plugin-react": "^7.37.4",
    "eslint-plugin-react-hooks": "^5.1.0",
    "eslint-plugin-simple-import-sort": "^12.1.1",
    "globals": "^15.14.0",
    "husky": "^9.1.7",
    "jest": "^29.7.0",
    "lint-staged": "^15.4.3",
    "mongodb-memory-server": "^10.2.0",
    "prettier": "^3.5.0",
    "prettier-eslint": "^16.3.0",
    "prettier-plugin-tailwindcss": "^0.6.11",
    "typescript-eslint": "^8.24.0"
  },
  "overrides": {
    "axios": "1.8.2",
    "elliptic": "^6.6.1",
    "mdast-util-gfm-autolink-literal": "2.0.0",
    "remark-gfm": {
      "mdast-util-gfm-autolink-literal": "2.0.0"
    },
    "mdast-util-gfm": {
      "mdast-util-gfm-autolink-literal": "2.0.0"
    },
    "katex": "^0.16.21",
    "rehype-katex": {
      "katex": "^0.16.21"
    },
    "remark-math": {
      "micromark-extension-math": {
        "katex": "^0.16.21"
      }
    }
  },
  "nodemonConfig": {
    "ignore": [
      "api/data/",
      "data/",
      "client/",
      "admin/",
      "packages/"
    ]
  },
  "dependencies": {
<<<<<<< HEAD
    "event-source-polyfill": "^1.0.31"
=======
    "ioredis": "^5.7.0"
>>>>>>> 630833e5
  }
}<|MERGE_RESOLUTION|>--- conflicted
+++ resolved
@@ -145,10 +145,7 @@
     ]
   },
   "dependencies": {
-<<<<<<< HEAD
-    "event-source-polyfill": "^1.0.31"
-=======
+    "event-source-polyfill": "^1.0.31",
     "ioredis": "^5.7.0"
->>>>>>> 630833e5
   }
 }