--- conflicted
+++ resolved
@@ -510,72 +510,11 @@
     return;
   }
 
-<<<<<<< HEAD
-  // Heartbeats to keep connection alive (every 45 seconds to stay well within 60s timeout)
-=======
->>>>>>> 4a271667
   const heartbeatInterval = setInterval(() => {
-    try {
-      if (!res.destroyed && !res.finished) {
-        res.write(`data: ${JSON.stringify({ type: 'heartbeat', timestamp: new Date().toISOString() })}\n\n`);
-        res.flush();
-      }
-    } catch (error) {
-      console.error('[logs/queries] Error sending heartbeat:', error);
-      clearInterval(heartbeatInterval);
-    }
-  }, 45000);
-
-<<<<<<< HEAD
-  // Track processed IDs for real-time updates
-  const processedMessageIds = new Set();
-
-  // Real-time updates with better error handling for different MongoDB configurations
-  let changeStream;
-  let changeStreamSupported = true;
-  
-  // Allow manual disable via environment variable
-  if (process.env.DISABLE_MONGODB_CHANGE_STREAMS === 'true') {
-    console.warn('[logs/queries] Change streams manually disabled via DISABLE_MONGODB_CHANGE_STREAMS');
-    changeStreamSupported = false;
-  }
-  
-  // Check if we're connecting to a local/standalone MongoDB (common with K8s setups)
-  const isStandaloneOrLocal = process.env.MONGO_URI && (
-    process.env.MONGO_URI.includes('localhost') ||
-    process.env.MONGO_URI.includes('127.0.0.1') ||
-    process.env.MONGO_URI.includes('.svc.cluster.local') ||
-    !process.env.MONGO_URI.includes('mongodb+srv')
-  );
-
-  if (isStandaloneOrLocal) {
-    console.warn('[logs/queries] Detected standalone/local MongoDB, skipping change streams');
-    changeStreamSupported = false;
-  }
-
-  if (changeStreamSupported) {
-    try {
-      // Test if change streams are available by checking replica set status
-      const admin = Message.db.admin();
-      const replSetStatus = await admin.command({ replSetGetStatus: 1 }).catch(() => null);
-      
-      if (!replSetStatus) {
-        console.warn('[logs/queries] MongoDB is not running as replica set, disabling change streams');
-        changeStreamSupported = false;
-      }
-    } catch (err) {
-      console.warn('[logs/queries] Cannot check replica set status, disabling change streams:', err.message);
-      changeStreamSupported = false;
-    }
-  }
-
-  if (changeStreamSupported) {
-    try {
-      changeStream = Message.watch([{ $match: { operationType: 'insert' } }], { 
-        fullDocument: 'updateLookup',
-        maxAwaitTimeMS: 30000 // 30 second timeout for change stream operations
-      });
-=======
+    res.write(`data: ${JSON.stringify({ type: 'heartbeat' })}\n\n`);
+    res.flush();
+  }, 30000);
+
   const processedConversationIds = new Set();
   let changeStream;
   let convoChangeStream;
@@ -583,7 +522,6 @@
   try {
     const { filter, userMatchExpr } = buildFilterFromQuery(req.query);
     changeStream = Message.watch([{ $match: { operationType: 'insert', ...filter } }], { fullDocument: 'updateLookup' });
->>>>>>> 4a271667
 
     changeStream.on('change', async (change) => {
       if (change.operationType !== 'insert') return;
@@ -659,21 +597,6 @@
           }
         }
 
-<<<<<<< HEAD
-        try {
-          if (!res.destroyed && !res.finished) {
-            const logData = await buildLogData(newMessage, 'realtime_log');
-            res.write(`data: ${JSON.stringify(logData)}\n\n`);
-            res.flush();
-          }
-        } catch (error) {
-          console.error(`[logs/queries] Error processing real-time log ${newMessage._id}:`, error);
-          if (!res.destroyed && !res.finished) {
-            res.write(`event: error\ndata: ${JSON.stringify({ message: 'Error processing real-time log' })}\n\n`);
-            res.flush();
-          }
-        }
-=======
         const payload = {
           event: 'conversation_update',
           type: 'title',
@@ -822,111 +745,34 @@
         res.flush();
       } catch (error) {
         logger.error(`[logs/conversations/messages] Error processing real-time message ${newMessage._id}:`, error);
->>>>>>> 4a271667
       }
     });
 
     changeStream.on('error', (error) => {
-<<<<<<< HEAD
-      console.error('[logs/queries] Change stream error:', error);
-      changeStreamSupported = false;
-      
-      // Close the problematic change stream
-      if (changeStream) {
-        try {
-          changeStream.close();
-          changeStream = null;
-        } catch (closeErr) {
-          console.error('[logs/queries] Error closing failed change stream:', closeErr);
-        }
-      }
-      
-      if (!res.destroyed && !res.finished) {
-        res.write(`event: warning\ndata: ${JSON.stringify({ message: 'Real-time updates disabled due to MongoDB configuration' })}\n\n`);
-        res.flush();
-      }
-=======
       logger.error('[logs/conversations/messages] Change stream error:', error);
       res.write(`event: error\ndata: ${JSON.stringify({ message: 'Change stream error' })}\n\n`);
       res.flush();
->>>>>>> 4a271667
     });
-    
-    console.log('[logs/queries] Change streams enabled for real-time updates');
   } catch (err) {
-<<<<<<< HEAD
-    console.warn('[logs/queries] Failed to initialize change streams:', err?.message || err);
-    changeStreamSupported = false;
-    changeStream = null;
-=======
     logger.warn('[logs/conversations/messages] Change streams unavailable; running without real-time updates:', err?.message || err);
     res.write(`event: warning\ndata: ${JSON.stringify({ message: 'Real-time updates unavailable; showing historical messages only' })}\n\n`);
     res.flush();
->>>>>>> 4a271667
-  }
-}
-
-if (!changeStreamSupported) {
-  console.log('[logs/queries] Running without real-time updates (change streams unavailable)');
-  res.write(`event: warning\ndata: ${JSON.stringify({ message: 'Real-time updates unavailable; showing historical logs only' })}\n\n`);
-  res.flush();
-}
+  }
 
   queryLogger.addClient(res);
 
   req.on('close', () => {
     logger.info('[logs/conversations/messages] Client disconnected');
     queryLogger.removeClient(res);
-    
-    // Clean up change stream
-    if (changeStream) {
-      try {
-        changeStream.close();
-        console.log('[logs/queries] Change stream closed successfully');
-      } catch (err) {
-        logger.error('[logs/conversations/messages] Error closing change stream:', err);
-      }
-    }
-    
-    // Clean up heartbeat interval
-    clearInterval(heartbeatInterval);
-    
-    // Ensure response is properly ended
-    if (!res.destroyed && !res.finished) {
-      try {
-        res.end();
-      } catch (err) {
-        console.error('[logs/queries] Error ending response:', err);
-      }
-    }
-  });
-
-  // Handle other disconnect events
-  req.on('error', (error) => {
-    console.error('[logs/queries] Request error:', error);
     if (changeStream) {
       try {
         changeStream.close();
       } catch (err) {
-        console.error('[logs/queries] Error closing change stream on request error:', err);
+        logger.error('[logs/conversations/messages] Error closing change stream:', err);
       }
     }
     clearInterval(heartbeatInterval);
-  });
-
-  // Set a connection timeout (10 minutes)
-  const connectionTimeout = setTimeout(() => {
-    console.log('[logs/queries] Connection timeout reached, closing connection');
-    if (!res.destroyed && !res.finished) {
-      res.write(`event: warning\ndata: ${JSON.stringify({ message: 'Connection timeout. Please refresh the page.' })}\n\n`);
-      res.flush();
-      res.end();
-    }
-  }, 600000); // 10 minutes
-
-  // Clear timeout on close
-  req.on('close', () => {
-    clearTimeout(connectionTimeout);
+    res.end();
   });
 });
 
