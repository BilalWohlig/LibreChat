import React, { useEffect, useMemo, useRef, useState } from 'react';
import { useNavigate } from 'react-router-dom';
import { Button } from '~/components/ui/Button';
import { Dialog, DialogContent, DialogHeader, DialogTitle } from '~/components/ui/Dialog';
import DataTable from '~/components/ui/DataTable';
import { ColumnDef } from '@tanstack/react-table';
import { SearchBar } from '~/views/admin/AdminSearchBar';
import { Pagination } from '~/components/ui/Pagination';
import { ArrowLeft, ChevronLeft, ChevronRight, Info, Download } from 'lucide-react';
import { cn } from '~/utils';
import moment from 'moment';
import { useAdminLogs } from './useAdmin';
import AdminLogsDialog from './AdminLogsDialog';
import { useNavigate } from 'react-router-dom';

type RawUser = { _id: string; email?: string; username?: string; name?: string } | string;

type RawLog = {
  _id: string;
  user: RawUser;
  action: 'LOGIN' | 'LOGOUT' | 'MODEL CHANGED' | 'ATTACHED FILE' | string;
  timestamp: string;
  details?: any;
  tokenUsage?: {
    beforeModelChange?: { model: string; totalTokens: number; messageCount: number };
    afterModelChange?: { model: string; totalTokens: number; messageCount: number };
    tokenDifference?: number;
  };
  userInfo?: { email?: string; name?: string; username?: string };
};

export type RowLog = {
  _id: string;
  userId: string;
  email?: string;
  name?: string;
  action: string;
  timestamp: string;
  details?: any;
  tokenUsage?: RawLog['tokenUsage'];
};

type UserCache = Record<string, { email?: string; name?: string; username?: string }>;

function toRow(log: RawLog, cache: UserCache): RowLog {
  const userId = typeof log.user === 'string' ? log.user : log.user?._id;
  const populated = log.userInfo || (typeof log.user === 'object' ? log.user : undefined);
  const cached = userId ? cache[userId] : undefined;

  return {
    _id: log._id,
    userId: userId || '',
    email: populated?.email ?? cached?.email,
    name: populated?.name ?? cached?.name ?? populated?.username ?? cached?.username,
    action: log.action,
    timestamp: log.timestamp,
    details: log.details,
    tokenUsage: log.tokenUsage,
  };
}

export default function AdminLogs() {
  const navigate = useNavigate();
  const [userCache] = useState<UserCache>({});
  const [selected, setSelected] = useState<RowLog | null>(null);
  const [currentPage, setCurrentPage] = useState(1);
  const [search, setSearch] = useState('');
  const [searchCategory, setSearchCategory] = useState<'all' | 'action'>('all');
  const itemsPerPage = 10;

  const { logs, connected, total, loading, error, refetchLogs } = useAdminLogs(itemsPerPage, currentPage, search, searchCategory === 'action' ? search : '');

  // Process logs from useAdminLogs
  const rows = useMemo(() => logs.map((log: any) => toRow(log, userCache)), [logs, userCache]);
  const navigate = useNavigate();

  const handleGoBack = () => {
    const previousPage = sessionStorage.getItem('previousPage') || '/dashboard';
    navigate(previousPage);
  };

  // Handle CSV export
  const handleExport = async () => {
    try {
      const queryParams = new URLSearchParams({
        ...(search && searchCategory === 'all' ? { search } : {}),
        ...(search && searchCategory === 'action' ? { action: search } : {}),
        all: 'true', // Export all logs
      });
      const response = await fetch(`/api/user-activity/export?${queryParams}`, {
        headers: {
          Authorization: `Bearer ${localStorage.getItem('token')}`, // Adjust based on your auth mechanism
        },
      });

      if (!response.ok) {
        throw new Error('Failed to export logs');
      }

      const blob = await response.blob();
      const url = window.URL.createObjectURL(blob);
      const a = document.createElement('a');
      a.href = url;
      a.download = `user-activity-logs-${moment().format('YYYY-MM-DD')}.csv`;
      document.body.appendChild(a);
      a.click();
      document.body.removeChild(a);
      window.URL.revokeObjectURL(url);
    } catch (error) {
      console.error('[AdminLogs] Export error:', error);
      alert('Failed to export logs');
    }
  };

  // Log for debugging
  useEffect(() => {
    console.log('[AdminLogs] State:', { total, logsLength: logs.length, currentPage, loading, error, totalPages: Math.ceil(total / itemsPerPage) });
    console.log('[AdminLogs] Log IDs:', logs.map((log: any) => log._id));
  }, [total, logs, currentPage, loading, error]);

  // Reset page if totalPages is less than currentPage
  useEffect(() => {
    const totalPages = Math.ceil(total / itemsPerPage);
    if (totalPages > 0 && currentPage > totalPages) {
      console.log('[AdminLogs] Resetting page to 1, totalPages:', totalPages);
      setCurrentPage(1);
    }
  }, [total, currentPage, itemsPerPage]);

  // Calculate user status based on current page
  const statusMap = useMemo(() => {
    const map: Record<string, 'Active' | 'Inactive' | 'Unknown'> = {};
    const uniqueUserIds = [...new Set(rows.map((log) => log.userId).filter(Boolean))];
    uniqueUserIds.forEach((userId) => {
      const userLogs = rows
        .filter((log) => log.userId === userId && (log.action === 'LOGIN' || log.action === 'LOGOUT'))
        .sort((a, b) => new Date(b.timestamp).getTime() - new Date(a.timestamp).getTime());
      map[userId] = userLogs.length === 0 ? 'Unknown' : userLogs[0].action === 'LOGIN' ? 'Active' : 'Inactive';
    });
    return map;
  }, [rows]);

  // Adjust table height only on mount and resize
  const mainContainerRef = useRef<HTMLDivElement>(null);
  const scrollContainerRef = useRef<HTMLDivElement>(null);
  const scrollPositionRef = useRef<number>(0);
  const searchInputRef = useRef<HTMLInputElement>(null);

  useEffect(() => {
    const adjustTableHeight = () => {
      if (mainContainerRef.current) {
        const windowHeight = window.innerHeight;
        const containerTop = mainContainerRef.current.getBoundingClientRect().top;
        const paginationHeight = 80;
        const bottomPadding = 20;
        const availableHeight = windowHeight - containerTop - paginationHeight - bottomPadding;
        mainContainerRef.current.style.height = `${Math.max(300, availableHeight)}px`;
      }
    };

    adjustTableHeight();
    window.addEventListener('resize', adjustTableHeight);
    return () => window.removeEventListener('resize', adjustTableHeight);
  }, []);

  // Restore scroll position after page change
  useEffect(() => {
    if (scrollContainerRef.current) {
      scrollContainerRef.current.scrollTop = scrollPositionRef.current;
      console.log('[AdminLogs] Restored scroll position:', scrollPositionRef.current);
    }
  }, [logs]);

  // Save scroll position before page change
  const handlePageChange = (page: number) => {
    console.log('[AdminLogs] Changing page to:', page);
    if (scrollContainerRef.current) {
      scrollPositionRef.current = scrollContainerRef.current.scrollTop;
      console.log('[AdminLogs] Saved scroll position:', scrollPositionRef.current);
    }
    setCurrentPage(page);
  };

  const columns: ColumnDef<RowLog>[] = useMemo(
    () => [
      {
        id: 'index',
        header: 'No.',
        meta: { size: '45px' },
        cell: ({ row }) => (
          <span className="text-xs font-medium text-gray-500">
            {(currentPage - 1) * itemsPerPage + row.index + 1}
          </span>
        ),
      },
      {
        accessorKey: 'name',
        header: 'Name',
        cell: ({ row }) => row.original.name ?? '—',
        meta: { size: '180px' },
      },
      {
        accessorKey: 'email',
        header: 'Email',
        cell: ({ row }) => row.original.email ?? '—',
        meta: { size: '220px' },
      },
      {
        accessorKey: 'timestamp',
        header: 'Time',
        meta: { size: '150px' },
        cell: ({ row }) => (
          <span className="text-xs">
            {moment(row.original.timestamp).format('Do MMM YYYY, h:mm a')}
          </span>
        ),
      },
      {
        accessorKey: 'action',
        header: 'Event',
        meta: { size: '120px' },
        cell: ({ row }) => {
          const action = row.original.action;
          return (
            <span
              className={cn(
                'rounded px-2 py-0.5 text-xs font-medium',
                action === 'LOGIN' ? 'bg-green-100 text-green-700' :
                action === 'LOGOUT' ? 'bg-red-100 text-red-700' :
                action === 'MODEL CHANGED' ? 'bg-blue-100 text-blue-700' :
                action === 'ATTACHED FILE' ? 'bg-gray-100 text-gray-700' :
                'bg-slate-100 text-slate-700'
              )}
            >
              {action}
            </span>
          );
        },
      },
      {
        id: 'status',
        header: 'Status',
        meta: { size: '100px' },
        cell: ({ row }) => {
          const s = statusMap[row.original.userId] || 'Unknown';
          return (
            <span
              className={cn(
                'rounded px-2 py-0.5 text-xs font-medium',
                s === 'Active' ? 'bg-emerald-100 text-emerald-700' :
                s === 'Inactive' ? 'bg-zinc-100 text-zinc-700' :
                'bg-yellow-100 text-yellow-700'
              )}
            >
              {s}
            </span>
          );
        },
      },
      {
        id: 'view',
        header: 'Actions',
        meta: { size: '60px' },
        cell: ({ row }) => (
          <div className="flex items-center gap-2">
            <Button
              size="icon"
              variant="ghost"
              onClick={() => setSelected(row.original)}
              className="h-8 w-8 rounded-full"
            >
              <Info className="h-4 w-4 text-gray-600" />
            </Button>
          </div>
        ),
      },
    ],
    [statusMap, currentPage, itemsPerPage]
  );

  return (
    <div className="flex h-full flex-col gap-4 p-4">
      {/* Header */}
      <div className="mb-3 flex items-center justify-between border-b border-gray-200 pb-3">
        <div className="flex items-center gap-3">
          <Button
            variant="ghost"
            size="icon"
<<<<<<< HEAD
            onClick={() => navigate('/c/new')}
=======
            onClick={handleGoBack}
>>>>>>> 4a271667
            className="rounded-full"
          >
            <ArrowLeft className="h-5 w-5" />
          </Button>
          <h1 className="text-xl font-semibold">System Logs</h1>
        </div>
        <Button
          variant="outline"
          size="sm"
          onClick={handleExport}
          className="flex items-center gap-2"
        >
          <Download className="h-4 w-4" />
          Export
        </Button>
      </div>
      
      {/* Search with Category Selection */}
      <div className="flex w-full gap-2">
        <SearchBar
          search={search}
          setSearch={(value) => {
            setSearch(value);
            setCurrentPage(1);
            if (value && searchCategory === 'action') {
              setSearchCategory('all');
            }
          }}
          inputRef={searchInputRef}
        />
        <select
          className="h-10 rounded-md border border-input bg-background px-3 py-2 text-sm ring-offset-background focus:outline-none focus:ring-2 focus:ring-ring focus:ring-offset-2"
          value={searchCategory === 'action' ? search : ''}
          onChange={(e) => {
            if (e.target.value === '') {
              setSearchCategory('all');
              setSearch('');
            } else {
              setSearchCategory('action');
              setSearch(e.target.value);
            }
            setCurrentPage(1);
          }}
          disabled={loading}
        >
          <option value="">All Events</option>
          <option value="LOGIN">LOGIN</option>
          <option value="LOGOUT">LOGOUT</option>
          <option value="MODEL CHANGED">MODEL CHANGED</option>
          <option value="ATTACHED FILE">ATTACHED FILE</option>
        </select>
      </div>

      {/* Error State */}
      {error && (
        <div className="flex items-center justify-between rounded bg-red-100 p-2 text-red-700">
          <span>{error}</span>
          <Button variant="outline" onClick={refetchLogs}>
            Retry
          </Button>
        </div>
      )}

      {/* Table with Loading Overlay */}
      <div ref={mainContainerRef} className="relative flex-1 min-h-0">
        {loading && (
          <div className="absolute inset-0 flex items-center justify-center bg-white bg-opacity-50 dark:bg-gray-800 dark:bg-opacity-50 z-10">
            <svg className="animate-spin h-5 w-5 text-gray-500" viewBox="0 0 24 24">
              <circle cx="12" cy="12" r="10" stroke="currentColor" strokeWidth="4" fill="none" />
            </svg>
            <p className="ml-2 text-gray-500">Loading...</p>
          </div>
        )}
        <div ref={scrollContainerRef} className="h-full overflow-auto">
          <DataTable
            columns={columns}
            data={rows.map((r, i) => ({ ...r, id: r._id || i }))}
            className="h-full"
            enableRowSelection={false}
            showCheckboxes={false}
            onDelete={undefined}
          />
        </div>
      </div>
      {rows.length === 0 && !loading && (
        <div className="flex h-40 w-full items-center justify-center">
          <p className="text-gray-500">No matching logs found</p>
        </div>
      )}

      {/* Pagination */}
      <div data-testid="pagination-container" className="flex-shrink-0">
        <Pagination
          page={currentPage}
          limit={itemsPerPage}
          total={total}
          onPageChange={handlePageChange}
          siblingCount={1}
        />
      </div>

      {/* Details Dialog */}
      <AdminLogsDialog selected={selected} onClose={() => setSelected(null)} />
    </div>
  );
}<|MERGE_RESOLUTION|>--- conflicted
+++ resolved
@@ -11,7 +11,7 @@
 import moment from 'moment';
 import { useAdminLogs } from './useAdmin';
 import AdminLogsDialog from './AdminLogsDialog';
-import { useNavigate } from 'react-router-dom';
+
 
 type RawUser = { _id: string; email?: string; username?: string; name?: string } | string;
 
@@ -72,7 +72,7 @@
 
   // Process logs from useAdminLogs
   const rows = useMemo(() => logs.map((log: any) => toRow(log, userCache)), [logs, userCache]);
-  const navigate = useNavigate();
+
 
   const handleGoBack = () => {
     const previousPage = sessionStorage.getItem('previousPage') || '/dashboard';
@@ -286,11 +286,7 @@
           <Button
             variant="ghost"
             size="icon"
-<<<<<<< HEAD
-            onClick={() => navigate('/c/new')}
-=======
             onClick={handleGoBack}
->>>>>>> 4a271667
             className="rounded-full"
           >
             <ArrowLeft className="h-5 w-5" />
